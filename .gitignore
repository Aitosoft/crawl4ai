--- conflicted
+++ resolved
@@ -218,13 +218,10 @@
 publish.sh
 combine.sh
 combined_output.txt
-<<<<<<< HEAD
 .local
 .scripts
 tree.md
-=======
 tree.md
 .scripts
 .local
-.do
->>>>>>> 553a4622
+.do